--- conflicted
+++ resolved
@@ -33,7 +33,8 @@
     else()
         target_link_libraries( ${_name_} PUBLIC
             ${CHEMFILES_LIBRARY}
-            ${Boost_LIBRARIES}
+            Boost::filesystem
+            Boost::program_options
             pthread
         )    
     endif()
@@ -47,13 +48,10 @@
         set_tests_properties(${_name_}
             PROPERTIES ENVIRONMENT "PATH=${PATH_STRING}\;${Boost_LIBRARY_DIRS}\;${CMAKE_BINARY_DIR}\\chemfiles\\bin"
         )
-<<<<<<< HEAD
     elseif(${CMAKE_SYSTEM_NAME} MATCHES "Darwin")
         set_tests_properties(${_name_}
             PROPERTIES ENVIRONMENT "DYLD_LIBRARY_PATH=${DYLD_LIBRARY_PATH}:${CMAKE_BINARY_DIR}/chemfiles/lib"
         )
-=======
->>>>>>> 506bc0b6
     endif()
 endfunction()
 
